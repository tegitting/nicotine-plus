--- conflicted
+++ resolved
@@ -3729,12 +3729,4 @@
 
     def MainLoop(self):
         signal.signal(signal.SIGINT, signal.SIG_IGN)
-<<<<<<< HEAD
-        self.frame.MainWindow.show()
-        gtk.main()
-=======
-        Gdk.threads_init()
-        Gdk.threads_enter()  # Without this N+ hangs on XP (Vista and Linux don't have that problem)
-        gtk.main()
-        Gdk.threads_leave()
->>>>>>> 34525808
+        gtk.main()